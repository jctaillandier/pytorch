--- conflicted
+++ resolved
@@ -3178,13 +3178,8 @@
 - func: normal_(Tensor(a!) self, float mean=0, float std=1, *, Generator? generator=None) -> Tensor(a!)
   variants: method
   dispatch:
-<<<<<<< HEAD
-    CPU: normal_cpu_
+    CPU: legacy::cpu::_th_normal_
     CUDA: normal_cuda_
-=======
-    CPU: legacy::cpu::_th_normal_
-    CUDA: legacy::cuda::_th_normal_
->>>>>>> 1e96fe23
 
 - func: cauchy_(Tensor(a!) self, float median=0, float sigma=1, *, Generator? generator=None) -> Tensor(a!)
   variants: method
@@ -3925,63 +3920,33 @@
 
 - func: normal(Tensor mean, float std=1, *, Generator? generator=None, Tensor(a!) out) -> Tensor(a!)
   dispatch:
-<<<<<<< HEAD
-    CPU: normal_out_cpu
+    CPU: legacy::cpu::_th_normal_out
     CUDA: normal_out_cuda
 
 - func: normal(Tensor mean, float std=1, *, Generator? generator=None) -> Tensor
   dispatch:
-    CPU: normal_cpu
+    CPU: legacy::cpu::_th_normal
     CUDA: normal_cuda
 
 - func: normal(float mean, Tensor std, *, Generator? generator=None, Tensor(a!) out) -> Tensor(a!)
   dispatch:
-    CPU: normal_out_cpu
+    CPU: legacy::cpu::_th_normal_out
     CUDA: normal_out_cuda
 
 - func: normal(float mean, Tensor std, *, Generator? generator=None) -> Tensor
   dispatch:
-    CPU: normal_cpu
+    CPU: legacy::cpu::_th_normal
     CUDA: normal_cuda
 
 - func: normal(Tensor mean, Tensor std, *, Generator? generator=None, Tensor(a!) out) -> Tensor(a!)
   dispatch:
-    CPU: normal_out_cpu
+    CPU: legacy::cpu::_th_normal_out
     CUDA: normal_out_cuda
 
 - func: normal(Tensor mean, Tensor std, *, Generator? generator=None) -> Tensor
   dispatch:
-    CPU: normal_cpu
+    CPU: legacy::cpu::_th_normal
     CUDA: normal_cuda
-=======
-    CPU: legacy::cpu::_th_normal_out
-    CUDA: legacy::cuda::_th_normal_out
-
-- func: normal(Tensor mean, float std=1, *, Generator? generator=None) -> Tensor
-  dispatch:
-    CPU: legacy::cpu::_th_normal
-    CUDA: legacy::cuda::_th_normal
-
-- func: normal(float mean, Tensor std, *, Generator? generator=None, Tensor(a!) out) -> Tensor(a!)
-  dispatch:
-    CPU: legacy::cpu::_th_normal_out
-    CUDA: legacy::cuda::_th_normal_out
-
-- func: normal(float mean, Tensor std, *, Generator? generator=None) -> Tensor
-  dispatch:
-    CPU: legacy::cpu::_th_normal
-    CUDA: legacy::cuda::_th_normal
-
-- func: normal(Tensor mean, Tensor std, *, Generator? generator=None, Tensor(a!) out) -> Tensor(a!)
-  dispatch:
-    CPU: legacy::cpu::_th_normal_out
-    CUDA: legacy::cuda::_th_normal_out
-
-- func: normal(Tensor mean, Tensor std, *, Generator? generator=None) -> Tensor
-  dispatch:
-    CPU: legacy::cpu::_th_normal
-    CUDA: legacy::cuda::_th_normal
->>>>>>> 1e96fe23
 
 - func: alias(Tensor(a) self) -> Tensor(a)
   variants: method, function
