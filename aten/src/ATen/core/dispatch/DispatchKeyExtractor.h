--- conflicted
+++ resolved
@@ -107,23 +107,13 @@
         }
       }
     }
-<<<<<<< HEAD
-    return dispatchKeySetToDispatchKey_(nonFallthroughMask, ts.add(DispatchKey::BackendSelect).add(DispatchKey::VariableTensorId));
-  }
-
-  template<class... Args>
-  c10::optional<DispatchKey> getDispatchKeyUnboxed(DispatchKeySet nonFallthroughMask, const Args&... args) const {
-    auto key_set = detail::multi_dispatch_key_set(args...).add(DispatchKey::BackendSelect).add(DispatchKey::VariableTensorId);
-    return dispatchKeySetToDispatchKey_(nonFallthroughMask, key_set);
-=======
-    return dispatchKeySetToDispatchKey_(backendsWithoutFallthrough, ks);
+    return dispatchKeySetToDispatchKey_(backendsWithoutFallthrough, ks.add(DispatchKey::BackendSelect).add(DispatchKey::VariableTensorId));
   }
 
   template<class... Args>
   DispatchKey getDispatchKeyUnboxed(DispatchKeySet backendsWithoutFallthrough, const Args&... args) const {
-    auto ks = detail::multi_dispatch_key_set(args...);
+    auto ks = detail::multi_dispatch_key_set(args...).add(DispatchKey::BackendSelect).add(DispatchKey::VariableTensorId);
     return dispatchKeySetToDispatchKey_(backendsWithoutFallthrough, ks);
->>>>>>> bde6a712
   }
 
   // Used by DispatchTable to maintain the fallthrough invariant, see
