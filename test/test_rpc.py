--- conflicted
+++ resolved
@@ -137,54 +137,6 @@
         dist.join_rpc()
 
     @_wrap_with_rpc
-<<<<<<< HEAD
-    def test_callback(self):
-        outer = {'ret': None}
-
-        def callback(fm):
-            ret = fm.get()
-            self.assertEqual(ret, torch.ones(n, n) * 2)
-            outer['ret'] = ret.clone()
-
-        n = self.rank + 1
-        dstRank = n % self.world_size
-        fut = dist.rpc('worker%d' % dstRank,
-                       torch.add,
-                       args=(torch.ones(n, n), torch.ones(n, n)),
-                       async_call=True)
-
-        fut.then(callback)
-
-        self.assertEqual(fut.wait(), torch.ones(n, n) * 2)
-        self.assertEqual(outer['ret'], torch.ones(n, n) * 2)
-
-    @_wrap_with_rpc
-    def test_multi_callback(self):
-        outer = {'ret': 0}
-
-        def callback1(fm):
-            ret = fm.get()
-            self.assertEqual(ret, torch.ones(n, n) * 2)
-            outer['ret'] = outer['ret'] + 1
-
-        def callback2(fm):
-            ret = fm.get()
-            self.assertEqual(ret, torch.ones(n, n) * 2)
-            outer['ret'] = outer['ret'] * 2
-
-        n = self.rank + 1
-        dstRank = n % self.world_size
-        fut = dist.rpc('worker%d' % dstRank,
-                       torch.add,
-                       args=(torch.ones(n, n), torch.ones(n, n)),
-                       async_call=True)
-
-        fut.then(callback1).then(callback2)
-
-        self.assertEqual(fut.wait(), torch.ones(n, n) * 2)
-        self.assertEqual(outer['ret'], (0 + 1) * 2)
-
-=======
     def test_py_built_in(self):
         n = self.rank + 1
         dstRank = n % self.world_size
@@ -252,7 +204,55 @@
         except Exception as e:
             expected = "run_python_udf_internal caught exception: " + str(e)
         self.assertEqual(ret, expected)
->>>>>>> 31ae7bd4
+
+    @_wrap_with_rpc
+    def test_callback(self):
+        outer = {'ret': None}
+
+        def callback(fm):
+            ret = fm.get()
+            self.assertEqual(ret, torch.ones(n, n) * 2)
+            outer['ret'] = ret.clone()
+
+        n = self.rank + 1
+        dstRank = n % self.world_size
+        fut = dist.rpc('worker%d' % dstRank,
+                       torch.add,
+                       args=(torch.ones(n, n), torch.ones(n, n)),
+                       async_call=True)
+
+        fut.add_callback(callback)
+
+        self.assertEqual(fut.wait(), torch.ones(n, n) * 2)
+        self.assertEqual(outer['ret'], torch.ones(n, n) * 2)
+
+    @_wrap_with_rpc
+    def test_multi_callback(self):
+        outer = {'ret': 0}
+
+        def callback1(fm):
+            ret = fm.get()
+            self.assertEqual(ret, torch.ones(n, n) * 2)
+            outer['ret'] = outer['ret'] + 1
+
+        def callback2(fm):
+            ret = fm.get()
+            self.assertEqual(ret, torch.ones(n, n) * 2)
+            outer['ret'] = outer['ret'] * 2
+
+        n = self.rank + 1
+        dstRank = n % self.world_size
+        fut = dist.rpc('worker%d' % dstRank,
+                       torch.add,
+                       args=(torch.ones(n, n), torch.ones(n, n)),
+                       async_call=True)
+
+        fut.add_callback(callback1)
+        fut.add_callback(callback2)
+
+        self.assertEqual(fut.wait(), torch.ones(n, n) * 2)
+        self.assertEqual(outer['ret'], (0 + 1) * 2)
+
 
 if __name__ == '__main__':
     run_tests()