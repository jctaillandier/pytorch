# Generates VariableType.h/cpp
#
# VariableType is a subclass of at::Type that provides the binding code
# necessary to provide a differentiable version of ATen operators. There are a
# number of different things we could mean:
#
#   - Given a non-differentiable forward implementation, we might
#     directly associate it with a backward implementation to make
#     it differentiable.  This is the common case.
#
#   - Some functions don't need a backwards implementation, because
#     backpropagation will never propagate beyond them.  There are a
#     number of different reasons why this may be the case:
#
#       - The function has no differentiable inputs
#       - The function's output is not differentiable
#       - The function has no data dependency on its input
#
#   - Some function don't need a backwards implementation because they
#     are implemented as a composition of other (differentiable) ATen
#     functions.  These are dispatched directly to the Type superclass,
#     which will in turn dispatch back to VariableType for its
#     differentiable subcomponents.
#
from __future__ import print_function
from .utils import CodeTemplate, nested_dict, write, uninplace_api_name
from .gen_autograd import VIEW_FUNCTIONS
from .gen_autograd_functions import uses_single_grad

# These functions we don't want to record for tracing, because we always want
# to trace their constituent parts.  This is a temporary hack in lieue
# of proper scopes, where subsequent compilation passes can ask for the unfolding
# on demand.  Only concrete ATen methods can be disabled this way; it will have
# NO EFFECT otherwise.
DONT_RECORD_TRACE = {
    'convolution', 'conv1d', 'conv2d', 'conv3d', 'conv_transpose1d',
    'conv_transpose2d', 'conv_transpose3d', 'lstm_cell', 'gru_cell',
    'rnn_tanh_cell', 'rnn_relu_cell', 'linear',
    # FIXME: figure out a better way when we support sparse tensors in jit
    '_coalesced_',
}

# These functions have their names recorded under trace renamed,
RENAME_TRACE = {
    'zero': 'zeros_like',  # replacing aten::zero_ with aten::zeros_like
    'fill': 'full_like',  # replacing aten::fill_ with aten::full_like
}

# `torch.jit.trace` have undocumented keyword argument `_force_outplace`,
# which force jit to replace functions with outplace variants (for
# example `aten::add_` becomes `aten::add`).
#
# This replacement implemented in-place with minimum modifications of
# arguments stack (as it assumes that outplace call has the same arguments
# as inplace version).
#
# However there are no such substitutions available for `aten::fill_`
# and `aten::zero_` operators, as we never implemented `aten::fill`
# and `aten::zero`. So jit tracing hack replacing `aten::zero_` with
# `aten::zeros_like` and replacing `aten::fill_` with `aten::full_like`.
#
# But as they potentially can have different arguments, we also have
# to hack into the stack and add missing ones.
#
# A possible alternative would be:
#
#  - Add `aten::fill` and `aten::zero`
#
#  - Or keep `aten::zeros_like` arguments aligned with `aten::zero_`
# arguments (inside of the `native_functions.yaml`)
RENAME_TRACE_ADD_ARGS = {
    'fill': '''\
    c10::optional<MemoryFormat> memory_format = c10::MemoryFormat::Preserve;
    jit::tracer::addInputs(node, "memory_format", memory_format);
''',
    'zero': '''\
    c10::optional<MemoryFormat> memory_format = c10::MemoryFormat::Preserve;
    jit::tracer::addInputs(node, "memory_format", memory_format);
''',
}

# (declaration name, argument name) -> attribute name
RENAME_ATTRIBUTES = {
    ('fill_', 'value'): 'fill_value'
}

# These functions are not worth profiling because they are very cheap and may
# be called very often.
DONT_PROFILE = {
    'data_ptr', 'get_device', 'is_contiguous', 'is_cuda', 'is_distributed',
    'is_same_size', 'is_set_to', 'is_signed', 'is_sparse', 'numel',
    'size', 'storage_offset', 'stride',
}

# We don't set or modify grad_fn on these methods. Generally, they return
# tensors that have requires_grad=False. In-place functions listed here will
# not examine or modify requires_grad or grad_fn.
DONT_REQUIRE_DERIVATIVE = {
    # These only depend on the input Tensor's shape and device, not the data
    'ones_like', 'zeros_like', 'rand_like', 'randn_like',
    # These are only implemented on integral types
    '__and__', '__iand__', '__ilshift__', '__ior__', '__irshift__', '__ixor__',
    '__lshift__', '__or__', '__rshift__', '__xor__',
    # These work on integral data types, and hence don't require derivative
    '_sobol_engine_draw', '_sobol_engine_ff', '_sobol_engine_scramble_',
    '_sobol_engine_initialize_state_',
    # This is an unsafe method that is meant to be out of reach of autograd.
    '_coalesced_',
    # Quantize functions should not record gradients
    'quantize_per_tensor', 'quantize_per_channel'
}

# NOTE [ Invariant: TensorImpl and Storage Pointer Equality ]
#
# When a function modifies its input tensors (via inplace or out-variants),
# it should never change the the input tensors' underlying c10::TensorImpl pointers
# or c10::Storage pointers.
#
# The following code templates implement the checks for this invariant:
SAVE_TENSOR_STORAGE = CodeTemplate("""\
c10::optional<Storage> ${tensor_name}_storage_saved =
  ${tensor_name}.has_storage() ? c10::optional<Storage>(${tensor_name}.storage()) : c10::nullopt;
""")

ENFORCE_SAME_TENSOR_STORAGE = CodeTemplate("""\
if (${tensor_name}_storage_saved.has_value())
  AT_ASSERT(${tensor_name}_storage_saved.value().is_alias_of(${tensor_name}.storage()));
""")

SAVE_TENSORLIST_STORAGE = CodeTemplate("""\
std::vector<c10::optional<Storage>> ${tensorlist_name}_storage_saved(${tensorlist_name}.size());
for (const Tensor& tensor : ${tensorlist_name})
  ${tensorlist_name}_storage_saved.push_back(
    tensor.has_storage() ? c10::optional<Storage>(tensor.storage()) : c10::nullopt);
""")

ENFORCE_SAME_TENSORLIST_STORAGE = CodeTemplate("""\
for (size_t i=0; i<${tensorlist_name}.size(); i++) {
  if (${tensorlist_name}_storage_saved[i].has_value())
    AT_ASSERT(${tensorlist_name}_storage_saved[i].value().is_alias_of(${tensorlist_name}[i].storage()));
}
""")

SAVE_TENSOR_IMPL = CodeTemplate("""\
c10::intrusive_ptr<TensorImpl> ${tensor_name}_impl_saved;
if (${tensor_name}.defined()) ${tensor_name}_impl_saved = ${tensor_name}.getIntrusivePtr();
""")

ENFORCE_SAME_TENSOR_IMPL = CodeTemplate("""\
if (${tensor_name}_impl_saved) AT_ASSERT(${tensor_name}_impl_saved == ${tensor_name}.getIntrusivePtr());
""")

SAVE_TENSORLIST_IMPL = CodeTemplate("""\
std::vector<c10::intrusive_ptr<TensorImpl>> ${tensorlist_name}_impl_saved(${tensorlist_name}.size());
for (size_t i=0; i<${tensorlist_name}.size(); i++)
  if (${tensorlist_name}[i].defined()) ${tensorlist_name}_impl_saved[i] = ${tensorlist_name}[i].getIntrusivePtr();
""")

ENFORCE_SAME_TENSORLIST_IMPL = CodeTemplate("""\
for (size_t i=0; i<${tensorlist_name}.size(); i++) {
  if (${tensorlist_name}_impl_saved[i])
    AT_ASSERT(${tensorlist_name}_impl_saved[i] == ${tensorlist_name}[i].getIntrusivePtr());
}
""")

# The following list contains functions that we don't enforce the invariant on.
DONT_ENFORCE_SAME_TENSOR_IMPL_OR_STORAGE = {
    # These functions are expected to change impl or storage of input tensors
    'set_', '_cudnn_rnn_flatten_weight',
}
# END CHECKS FOR [ Invariant: TensorImpl and Storage Pointer Equality ]

METHOD_DECLARATION = CodeTemplate("""\
${return_type} ${api_name}(${type_method_formals}) ;
""")

METHOD_DEFINITION = CodeTemplate("""\
${return_type} ${api_name}(${type_method_formals}) {
  ${type_definition_body}
}
""")

UNBOXEDONLY_WRAPPER_REGISTRATION = CodeTemplate("""\
.op(torch::RegisterOperators::options()
  .schema("${schema_string}")
  .impl_unboxedOnlyKernel<${return_type} (${formal_types}), &VariableType::${api_name}>(DispatchKey::VariableTensorId)
  .aliasAnalysis(c10::AliasAnalysisKind::FROM_SCHEMA))
""")

WRAPPER_REGISTRATION = CodeTemplate("""\
.op(torch::RegisterOperators::options()
  .schema("${schema_string}")
  .kernel<${return_type} (${formal_types})>(DispatchKey::VariableTensorId, &VariableType::${api_name})
  .aliasAnalysis(c10::AliasAnalysisKind::FROM_SCHEMA))
""")

UNPACK_TENSOR = CodeTemplate("""\
auto${ref} ${arg_name}_ = unpack${suffix}(${arg_name}, "${arg_name}", ${arg_pos});""")

UNPACK_OPTIONS = CodeTemplate("""\
auto ${arg_name}_ = TensorOptions(${arg_name});""")

DECLARE_GRAD_FN = CodeTemplate("""\
std::shared_ptr<${op}> grad_fn;
""")

SETUP_DERIVATIVE = CodeTemplate("""\
if (compute_requires_grad( ${args_with_derivatives} )) {
  ${setup}
}
""")

ASSIGN_GRAD_FN = CodeTemplate("""\
grad_fn = std::shared_ptr<${op}>(new ${op}(${op_ctor}), deleteNode);
grad_fn->set_next_edges(collect_next_edges( ${args_with_derivatives} ));
""")

CALL_DEFAULT = CodeTemplate("""\
TypeDefault::${api_name}(${type_method_args})""")

CALL_DISPATCH_VIA_NAMESPACE = CodeTemplate("""\
at::${api_name}(${unpacked_args})""")

CALL_DISPATCH_VIA_METHOD = CodeTemplate("""\
self_.${api_name}(${unpacked_method_args})""")

# If the non-variable operation has return values, we use the `tmp` variable to hold the
# values temporarily and pass the values to the return variables outside of the
# `at::AutoNonVariableTypeMode` guard block.
DISPATCH_TO_NON_VAR_TYPE_WITH_RETURN_VALUES = CodeTemplate("""\
auto tmp = ([&]() {
  at::AutoNonVariableTypeMode non_var_type_mode(true);
  return ${base_type_call};
})();
${return_values} = ${rhs_value};
""")

DISPATCH_TO_NON_VAR_TYPE_WITHOUT_RETURN_VALUES = CodeTemplate("""\
{
  at::AutoNonVariableTypeMode non_var_type_mode(true);
  ${base_type_call};
}
""")

SET_HISTORY = CodeTemplate("""\
if (grad_fn) {
    ${fn}_history(${differentiable_outputs}, grad_fn);
}
""")

CONDITIONAL = CodeTemplate("""\
if (${cond}) {
  ${statements}
}
""")

RECORD_FUNCTION = CodeTemplate("""\
RECORD_FUNCTION("${name}", std::vector<c10::IValue>({${input_names}}), Node::peek_at_next_sequence_nr());
""")

SELECT = CodeTemplate("""\

if (${cond}) {
  ${true}
} else {
  ${false}
}
""")

OP_NAME = CodeTemplate("""\
op_name = jit::Symbol::fromQualString("aten::${trace_name}");
""")

PRE_RECORD_TRACE = CodeTemplate("""\
torch::jit::Node* node = nullptr;
std::shared_ptr<jit::tracer::TracingState> tracer_state;
if (jit::tracer::isTracing()) {
  tracer_state = jit::tracer::getTracingState();
  at::Symbol op_name;
  ${set_op_name}
  node = tracer_state->graph->create(op_name, /*num_outputs=*/0);
  jit::tracer::recordSourceLocation(node);
  ${add_trace_inputs}
  tracer_state->graph->insertNode(node);
  ${inplace_guard}
  jit::tracer::setTracingState(nullptr);
}
""")

INPLACE_GUARD = CodeTemplate("""\
jit::tracer::ensureUniqueIfOutOfPlaced("${name}", ${mutable_input});
""")

ADD_TRACE_INPUT = CodeTemplate("""jit::tracer::addInputs(node, "${name}", ${input});""")

POST_RECORD_TRACE = CodeTemplate("""\
if (tracer_state) {
  jit::tracer::setTracingState(std::move(tracer_state));
  ${add_trace_outputs}
}
""")

RUN_ONLY_IN_DEBUG_MODE = CodeTemplate("""\
#ifndef NDEBUG
${statements}
#endif
""")

# Generate a file that lists all functions and their schema string. Used for XLA
REGISTRATION_DECLARATION = CodeTemplate("""\
${return_type} ${api_name}(${type_method_formals}); // ${schema_string}
""")


FACTORY_FUNCTION_NAMES = None


def find_factory_functions(declarations):
    global FACTORY_FUNCTION_NAMES
    FACTORY_FUNCTION_NAMES = set()

    for declaration in declarations:
        if declaration['is_factory_method']:
            FACTORY_FUNCTION_NAMES.add(declaration['api_name'])


def should_trace(declaration):
    # Operations involving Storage or Type are not traceable at the moment
    if any(arg['simple_type'] in {'Storage', 'Type', 'ConstQuantizerPtr'} for arg in declaration['arguments']):
        return False
    # We can't trace functions which don't have any Tensor or TensorList returns
    if 'Tensor' not in declaration['return_type']:
        return False
    name = declaration['name']
    base_name = name[:-1] if declaration['inplace'] else name[:-4] if name.endswith('_out') else name
    if base_name in DONT_RECORD_TRACE or name in DONT_RECORD_TRACE:
        return False
    return True


def is_out_overload(declaration):
    return declaration['api_name'].endswith('_out')


def format_postrecord_trace(declaration):
    # For outplacing ops, *_out overloads require special handling to move the
    # output *argument* to a return value
    if is_out_overload(declaration):
        output_names_outplace = [arg['name'] for arg in declaration['arguments'] if arg.get('output', False)]
        output_names_inplace = [r['name'] for r in declaration['returns']]

        # Code size optimization: the common case is that the return value is
        # the same for both variants
        if output_names_outplace == output_names_inplace:
            outputs = ['jit::tracer::addOutput(node, {});'.format(n) for n in output_names_outplace]
            return POST_RECORD_TRACE.substitute(add_trace_outputs=outputs)

        local = {}
        local['cond'] = 'force_outplace'
        local['true'] = ['jit::tracer::addOutput(node, {});'.format(n) for n in output_names_outplace]
        local['false'] = ['jit::tracer::addOutput(node, {});'.format(n) for n in output_names_inplace]
        selection = SELECT.substitute(local)
        return POST_RECORD_TRACE.substitute(add_trace_outputs=selection)

    output_names = [r['name'] for r in declaration['returns']]
    outputs = ['jit::tracer::addOutput(node, {});'.format(n) for n in output_names]
    return POST_RECORD_TRACE.substitute(add_trace_outputs=outputs)


def format_trace_op_name(declaration):
    is_inplace = declaration['api_name'] != uninplace_api_name(declaration['api_name'])

    if not is_inplace or is_out_overload(declaration):
        # special case for *_out functions: the in-place and out-of-place ops
        # are overloaded with the same name in the JIT
        trace_name = uninplace_api_name(declaration['api_name'])
        trace_name = RENAME_TRACE.get(trace_name, trace_name)
        return OP_NAME.substitute(trace_name=trace_name)

    # otherwise, this is an in-place op and we need to emit both in- and
    # out-of-place versions
    outplace_trace_name = uninplace_api_name(declaration['api_name'])
    inplace_trace_name = declaration['api_name']
    outplace_trace_name = RENAME_TRACE.get(outplace_trace_name, outplace_trace_name)
    inplace_trace_name = RENAME_TRACE.get(inplace_trace_name, inplace_trace_name)

    select_params = {}
    select_params['cond'] = 'tracer_state->force_outplace'
    select_params['true'] = OP_NAME.substitute(trace_name=outplace_trace_name)
    select_params['false'] = OP_NAME.substitute(trace_name=inplace_trace_name)

    return SELECT.substitute(select_params)


def format_trace_inputs(declaration):
    def dispatch_trace_input(arg_spec):
        name, value, simple_type, nullable = arg_spec
        # XXX: For arg that have type of Tensor?[], tracer will pass allow_undefined to addInputs
        if simple_type == 'TensorList' and nullable:
            return '''jit::tracer::addInputs(node, "{}", {}, {});'''.format(name, value, "true")
        else:
            return ADD_TRACE_INPUT.substitute(name=name, input=value)

    trace_inputs = declaration['arguments']

    if is_out_overload(declaration):
        # *_out functions take the result as a first argument, but they are the
        # last argument in the JIT schema.
        out_input = trace_inputs[0]
        trace_inputs = trace_inputs[1:]

    trace_input_spec = [(i['name'], i['name'], i['simple_type'], i.get('is_nullable')) for i in trace_inputs]

    trace_inputs = \
        '\n'.join(dispatch_trace_input(arg_spec) for arg_spec in trace_input_spec)

    if is_out_overload(declaration):
        # for *_out functions, handle the result argument differently for inplace/outplace.
        # For inplace: just add the input to the end to confirm with the JIT schema
        inplace = ADD_TRACE_INPUT.substitute(name=out_input['name'], input=out_input['name'])

        # for outplace: do nothing, except if the declaration is a factory.
        # Factories are a bit special because their out-of-place overloads
        # take an extra TensorOptions argument, which is missing in the _out function
        trace_name = uninplace_api_name(declaration['api_name'])
        has_factory_name = trace_name in FACTORY_FUNCTION_NAMES
        if has_factory_name:
            outplace = ADD_TRACE_INPUT.substitute(name='out', input='out.options()')
        else:
            outplace = ''

        trace_inputs += '\n'
        trace_inputs += SELECT.substitute(
            cond='tracer_state->force_outplace', true=outplace, false=inplace)

    return trace_inputs


def format_prerecord_trace(declaration):
    local = {}
    is_inplace = declaration['api_name'] != uninplace_api_name(declaration['api_name'])

    local['set_op_name'] = format_trace_op_name(declaration)

    is_inplace = declaration['api_name'] != uninplace_api_name(declaration['api_name'])
    add_args = ''
    if is_inplace:
        api_name = uninplace_api_name(declaration['api_name'])
        add_args = RENAME_TRACE_ADD_ARGS.get(api_name, '')
    if add_args:
        select_params = {}
        select_params['cond'] = 'tracer_state->force_outplace'
        select_params['true'] = add_args
        select_params['false'] = ''
        additional_inputs = SELECT.substitute(select_params)
    else:
        additional_inputs = ''
    local['add_trace_inputs'] = format_trace_inputs(declaration) + additional_inputs

    local['inplace_guard'] = ''
    if is_inplace:
        local['inplace_guard'] = INPLACE_GUARD.substitute(
            name=declaration['api_name'],
            mutable_input=declaration['arguments'][0]['name'])

    return PRE_RECORD_TRACE.substitute(local)


def format_trace(declaration):
    if not should_trace(declaration):
        return ('', '')
    return (format_prerecord_trace(declaration), format_postrecord_trace(declaration))


def gen_variable_type(out, aten_declarations, template_path):
    """VariableType.h and VariableType.cpp body

    This is the at::Type subclass for differentiable tensors. The
    implementation of each function dispatches to the base tensor type to
    compute the output. The grad_fn is attached to differentiable functions.
    """

    # WARNING: this function call modifies global mutable state
    find_factory_functions(aten_declarations)

    aten_declarations = list(sorted(aten_declarations, key=lambda decl: decl['name']))

    gen_variable_type_shard(out, aten_declarations, template_path, None, True)

    # NOTE: see Note [Sharded File] at the top of the VariableType.cpp
    # template regarding sharding of the generated files.
    num_shards = 5
    shards = [[] for _ in range(num_shards)]

    # functions are assigned arbitrarily but stably to a file based on hash
    for decl in aten_declarations:
        x = sum(ord(c) for c in decl['name']) % num_shards
        shards[x].append(decl)

    for i, shard in enumerate(shards):
        gen_variable_type_shard(out, shard, template_path, '_%d' % i, False)
    gen_variable_type_shard(out, aten_declarations, template_path, 'Everything', False)

    REGISTRATION_DECLARATIONS_H = CodeTemplate.from_file(template_path + "/RegistrationDeclarations.h")
    registration_declarations = []

    # TODO(Ailing): copy_ and einsum will be removed in followup PRs.
    for declaration in aten_declarations:
        if dispatch_strategy(declaration) == 'use_derived' or declaration['name'] in ('copy_', 'resize_', 'einsum'):
            registration_declarations.append(REGISTRATION_DECLARATION.substitute(declaration))

    env = {
        'registration_declarations': registration_declarations,
    }
    write(out, 'RegistrationDeclarations.h', REGISTRATION_DECLARATIONS_H, env)

def gen_variable_type_shard(out, aten_declarations, template_path, suffix, header):
    VARIABLE_TYPE_H = CodeTemplate.from_file(template_path + '/VariableType.h')
    VARIABLE_TYPE_CPP = CodeTemplate.from_file(template_path + '/VariableType.cpp')

    type_declarations = []
    type_definitions = []
    wrapper_registrations = []

    for declaration in aten_declarations:
        formal_types = [arg['type'] for arg in declaration['arguments']]
        type_declarations.append(METHOD_DECLARATION.substitute(declaration))
        if not declaration['manual_kernel_registration']:
            body = emit_body(declaration)
            type_definitions.append(METHOD_DEFINITION.substitute(
                declaration, type_definition_body=body))
            if declaration['use_c10_dispatcher'] == 'full':
                wrapper_registrations.append(WRAPPER_REGISTRATION.substitute(
                    declaration, formal_types=formal_types))
            else:
                assert declaration['use_c10_dispatcher'] == 'unboxed_only'
                wrapper_registrations.append(UNBOXEDONLY_WRAPPER_REGISTRATION.substitute(
                    declaration, formal_types=formal_types))

    env = {
        'type_derived_method_declarations': type_declarations,
        'type_derived_method_definitions': type_definitions,
        'wrapper_registrations': wrapper_registrations,
    }
    if header:
        write(out, 'VariableType.h', VARIABLE_TYPE_H, env)
    else:
        write(out, 'VariableType%s.cpp' % suffix, VARIABLE_TYPE_CPP, env)


def emit_body(declaration):
    strategy = dispatch_strategy(declaration)

    arguments = declaration['arguments']
    returns = declaration['returns']
    func = declaration['derivative']
    name = declaration['name']
    inplace = declaration['inplace']
    is_out_fn = name.endswith('_out')
    modifies_arguments = inplace or is_out_fn
    returns_void = len(returns) == 0

    base_name = name[:-1] if inplace else name[:-4] if is_out_fn else name
    view_info = VIEW_FUNCTIONS.get(base_name, None)
    # TODO: Add back when https://github.com/pytorch/pytorch/pull/32044 lands again
    # if view_info is None and base_name in RETURNS_VIEWS_OF_INPUT:
    #     view_info = "self"

    def is_differentiable(arg):
        if 'TensorOptions' in arg['type']:
            return False
        if 'Tensor' not in arg['type']:
            return False
        if arg['name'] in declaration.get('non_differentiable_arg_names', []):
            return False
        return True

    def find_args_with_derivatives(differentiable_inputs):
        """Find arguments that have derivative definitions"""
        if func is None:
            return differentiable_inputs
        names = set(name for d in func['derivatives'] for name in d['var_names'])
        differentiable = [arg for arg in differentiable_inputs if arg['name'] in names]
        if len(differentiable) != len(names):
            missing = names - set(arg['name'] for arg in differentiable)
            raise RuntimeError('Missing arguments for derivatives: {} in {}'.format(missing, func['name']))
        return differentiable

    inputs = [arg for arg in arguments if not arg.get('output', False)]
    differentiable_inputs = list(filter(is_differentiable, inputs))
    args_with_derivatives = find_args_with_derivatives(differentiable_inputs)
    non_differentiable_arg_names = declaration.get('non_differentiable_arg_names', [])
    candidate_differentiable_outputs = list(filter(is_differentiable, returns))

    if declaration['output_differentiability'] is not None:
        differentiable_outputs = []
        output_differentiability = declaration['output_differentiability']
        if False in output_differentiability and inplace:
            raise RuntimeError("output_differentiability=False for inplace operation (version_counter won't get updated)")
        for differentiable, output in zip(output_differentiability, returns):
            if differentiable:
                differentiable_outputs.append(output)
    elif uses_single_grad(func):
        differentiable_outputs = candidate_differentiable_outputs[:1]
    else:
        differentiable_outputs = candidate_differentiable_outputs

    requires_derivative = (
        base_name not in DONT_REQUIRE_DERIVATIVE and name not in DONT_REQUIRE_DERIVATIVE and
        len(differentiable_inputs) > 0 and len(differentiable_outputs) > 0 and
        strategy == 'use_derived')

    if func is not None and not requires_derivative:
        raise RuntimeError('ERROR: derivative ignored for {} -- specified an autograd function without derivative'
                           .format(name))

    def emit_save_inputs():
        setup = []
        if func is None:
            return setup

        has_tensorlist_arg = any(arg['type'] == 'TensorList' for arg in func['args_with_derivatives'])

        # We don't want to save tensors if we know that they will never be used
        # when computing the derivative, so we add guards to those statements
        def guard_for(arg):
            # It's hard to determine the edge offset if we have TensorLists
            if has_tensorlist_arg:
                return None

            # Empirical evaluation of the cases where we insert those guards in
            # backward show that they are somewhat useless. E.g. there's no need
            # to guard on some values captured from forward, because they had to
            # require_grad if the backward function even gets executed. I don't
            # have any good ideas for detecting those cases, so I simply disabled the
            # checks.
            if 'backward' in func['name']:
                return None

            # If there's a single derivative we could compute, we already have
            # a requires_grad check that is sufficient
            if len(func['args_with_derivatives']) <= 1:
                return None

            # We really only care about trimming down the amount of tensors we save
            if arg['type'] != 'Tensor':
                return None

            # We want to emit simple guards, so we only allow that if checking one
            # input is enough to determine whether we need that value
            used_in = [d for d in func['derivatives'] if arg in d['saved_inputs']]
            assert len(used_in) > 0
            if len(used_in) != 1:
                return None
            derivative = used_in[0]
            if len(derivative['var_names']) != 1:
                return None
            derivative_var_name = derivative['var_names'][0]

            # Figure out the offset of the edge that uses this variable
            for edge_off, arg in enumerate(func['args_with_derivatives']):
                if arg['name'] == derivative_var_name:
                    break
            else:
                raise AssertionError()

            return 'grad_fn->should_compute_output({})'.format(edge_off)

        setup.extend(save_variables(func['saved_inputs'], False, guard_for))
        for arg in func['args_with_derivatives']:
            if arg['type'] == 'TensorList':
                setup.append("grad_fn->{}_size_ = {}.size();".format(arg['name'], arg['name']))

        return setup

    def setup_derivative(differentiable_inputs):

        env = {}
        env['args_with_derivatives'] = [arg['name'] for arg in args_with_derivatives]
        env['op'] = func['op'] if func is not None else 'NotImplemented'
        env['op_ctor'] = '' if func is not None else '"{}"'.format(declaration['api_name'])

        if is_out_fn:
            setup = ['throw_error_out_requires_grad("{}");'.format(base_name)]
            body = []
            body.append(DECLARE_GRAD_FN.substitute(op='Node'))
            body.append(SETUP_DERIVATIVE.substitute(
                setup=setup,
                args_with_derivatives=[arg['name'] for arg in differentiable_inputs]))
            body.append(SETUP_DERIVATIVE.substitute(
                setup=setup,
                args_with_derivatives=[arg['name'] for arg in differentiable_outputs]))
            return body

        setup = []
        setup.extend(ASSIGN_GRAD_FN.substitute(env).split('\n'))
        setup.extend(emit_save_inputs())

        body = []
        body.extend(emit_check_no_requires_grad(differentiable_inputs, args_with_derivatives))
        body.append(DECLARE_GRAD_FN.substitute(env))
        body.append(SETUP_DERIVATIVE.substitute(env, setup=setup))
        return body

    def emit_check_no_requires_grad(tensor_args, args_with_derivatives):
        """Checks that arguments without derivatives don't require grad"""
        body = []
        for arg in tensor_args:
            if arg in args_with_derivatives:
                continue
            name = arg['name']
            if name in non_differentiable_arg_names:
                continue
            if name == 'output':
                # Double-backwards definitions sometimes take in 'input' and
                # 'output', but only define the derivative for input.
                continue
            if arg['dynamic_type'] in {'IndexTensor', 'ByteTensor', 'BoolTensor'}:
                continue
            body.append('check_no_requires_grad({}, "{}");'.format(name, name))
        return body

    def save_variables(saved_variables, is_output, guard_for=lambda name: None):
        # assign the saved variables to the generated grad_fn
        stmts = []
        for arg in saved_variables:
            name = arg['name']
            expr = arg.get('expr', arg['name'])
            if arg['type'] == 'Tensor' or (is_output and arg['type'] == 'Scalar'):
                name += '_'
                var = arg['name']
                if var == 'self' and inplace:
                    var = 'self.clone()'
                    assert not is_output
                if inplace and is_output:
                    var = 'self'
                    is_inplace_view = "as_variable_ref({}).is_view()".format(var)
                    expr = 'SavedVariable({}, {}, {})'.format(var, str(is_output).lower(), is_inplace_view)
                else:
                    expr = 'SavedVariable({}, {})'.format(var, str(is_output).lower())
            elif arg['type'] == 'TensorList':
                name += '_'
                expr = 'make_saved_variable_list({})'.format(arg['name'])
            elif arg['type'] == 'IntArrayRef':
                expr = expr + ".vec()"
            guard = guard_for(arg)
            if guard is None:
                stmts.append('grad_fn->{} = {};'.format(name, expr))
            else:
                stmts.append('if ({}) {{'.format(guard))
                stmts.append('  grad_fn->{} = {};'.format(name, expr))
                stmts.append('}')
        return stmts

    def declare_returned_variables():
        if modifies_arguments:
            return ''
        if len(declaration['returns']) == 1:
            return ''
        # TODO: this will be ugly
        names = [ret['type'] + ' ' + ret['name'] + ';' for ret in declaration['returns']]
        return '\n'.join(names)

    def wrap_output(call):
        # Returns `wrapped_call` which is a drop-in replacement for `call`
        if 'Tensor' not in declaration['return_type']:
            return call
        elif view_info is not None:
            # See NOTE [ Autograd View Variables ] in variable.h for details.
            differentiable_output_vars = {r['name'] for r in differentiable_outputs}

            if not isinstance(view_info, str):
                raise TypeError("The view info should be a string for {}, but it is: {}".format(base_name, view_info))

            if len(differentiable_output_vars) == 0:
                # no output is differentiable (.indices() for SparseTensors for example)
                return 'as_non_differentiable_view({}, {})'.format(view_info, call)
            elif len(differentiable_output_vars) == 1:
                # Single differentiable output (Tensor or Tensor[])
                return_info = returns[0]
                # We only support simple Tensor or a TensorList for functions that return views
                if not return_info['dynamic_type'] in ['Tensor', 'TensorList']:
                    raise RuntimeError("{} that return differentiable views can only return Tensor or Tensor[]".format(base_name))
                # Only allow rebasing of the history if we return a single Tensor
<<<<<<< HEAD
                # Or if the function is marked as a pure view.
                # Views created in NoGrad mode a **never** allowed to be modified inplace as there is no
                # clear interpretation of what it should be doing so we explicitly forbid it.
                allow_rebase_history = 'GradMode::is_enabled()'
                if return_info['dynamic_type'] == 'TensorList' and base_name not in PURE_VIEW_FUNCTIONS:
=======
                allow_rebase_history = 'true'
                if return_info['dynamic_type'] == 'TensorList':
>>>>>>> f3a581df
                    allow_rebase_history = 'false'
                wrapped_call = ("as_differentiable_view(/* base */{}, /* output */ {}, "
                                "/* allow_rebase_history */ {})").format(view_info, call, allow_rebase_history)
                return wrapped_call
            else:
                # This could be supported but we don't need it at the moment, so keeping things simple.
                raise RuntimeError("Function that return multiple differentiable output "
                                   "when at least one of them is view is not supported.")
        else:
            return 'std::move({})'.format(call)

    def enforce_same_tensorimpl_and_storage(env, call):
        save_ptrs_stmts = []
        enforce_same_ptrs_stmts = []
        if declaration['name'] not in DONT_ENFORCE_SAME_TENSOR_IMPL_OR_STORAGE:
            for arg in env.get('unpacked_args', []):
                simple_type = env['unpacked_args_simple_type'][arg]
                if simple_type == 'TensorList':
                    save_ptrs_stmts += [SAVE_TENSORLIST_STORAGE.substitute(tensorlist_name=arg),
                                        SAVE_TENSORLIST_IMPL.substitute(tensorlist_name=arg)]
                    enforce_same_ptrs_stmts += [ENFORCE_SAME_TENSORLIST_STORAGE.substitute(tensorlist_name=arg),
                                                ENFORCE_SAME_TENSORLIST_IMPL.substitute(tensorlist_name=arg)]
                elif simple_type == 'Tensor':
                    save_ptrs_stmts += [SAVE_TENSOR_STORAGE.substitute(tensor_name=arg),
                                        SAVE_TENSOR_IMPL.substitute(tensor_name=arg)]
                    enforce_same_ptrs_stmts += [ENFORCE_SAME_TENSOR_STORAGE.substitute(tensor_name=arg),
                                                ENFORCE_SAME_TENSOR_IMPL.substitute(tensor_name=arg)]
        assert (save_ptrs_stmts and enforce_same_ptrs_stmts) or (not save_ptrs_stmts and not enforce_same_ptrs_stmts)
        if save_ptrs_stmts and enforce_same_ptrs_stmts:
            call = RUN_ONLY_IN_DEBUG_MODE.substitute(statements=save_ptrs_stmts) + \
                call + \
                RUN_ONLY_IN_DEBUG_MODE.substitute(statements=enforce_same_ptrs_stmts)
        return call

    def emit_call(env):
        combined = nested_dict(env, declaration)
        if strategy == 'use_derived':
            # We only care about adding `at::AutoNonVariableTypeMode` guard for non-variable dispatch
            # (which corresponds to 'use_derived' strategy). The purpose of this guard is to make sure
            # the baseType operations still dispatch to non-Variable type, even if the arguments passed
            # in are now Variables.
            # See NOTE [ Treating Variables as non-Variables in type dispatch ] for details.
            if 'namespace' in declaration['method_of']:
                base_type_call = CALL_DISPATCH_VIA_NAMESPACE.substitute(combined)
            else:
                unpacked_method_args = combined['unpacked_args'][1:]
                base_type_call = CALL_DISPATCH_VIA_METHOD.substitute(
                    combined, unpacked_method_args=unpacked_method_args)
            if not modifies_arguments and not returns_void:
                rhs_value = wrap_output('tmp')
                call = DISPATCH_TO_NON_VAR_TYPE_WITH_RETURN_VALUES.substitute(
                    base_type_call=base_type_call,
                    return_values=tie_return_values(),
                    rhs_value=rhs_value)
            else:
                call = DISPATCH_TO_NON_VAR_TYPE_WITHOUT_RETURN_VALUES.substitute(
                    base_type_call=base_type_call)
        else:
            call = CALL_DEFAULT.substitute(declaration)
            if not modifies_arguments and not returns_void:
                call = '{} = {}'.format(tie_return_values(), call)
            call = call + ';'
        call = enforce_same_tensorimpl_and_storage(env, call)
        return call

    def tie_return_values():
        if len(declaration['returns']) == 1:
            return 'auto {}'.format(declaration['returns'][0]['name'])
        names = [ret['name'] for ret in declaration['returns']]
        return 'std::tie({})'.format(', '.join(names))

    def get_return_value():
        if inplace:
            return 'self'
        if is_out_fn:
            return_names = [arg['name'] for arg in arguments
                            if arg.get('output', False)]
            if len(return_names) == 1:
                return return_names[0]
            return 'std::forward_as_tuple({})'.format(', '.join(return_names))

        returns = declaration['returns']
        if len(returns) == 1:
            return returns[0]['name']
        moved = ['std::move({})'.format(r['name']) for r in returns]
        return 'std::make_tuple({})'.format(', '.join(moved))

    def emit_history():
        fn = 'rebase' if modifies_arguments and view_info is None else 'set'
        output_names = [r['name'] for r in differentiable_outputs]
        # TODO: flatten allocates a std::vector, which could be expensive
        outs = CodeTemplate("flatten_tensor_args( ${outs} )").substitute(outs=output_names)
        return SET_HISTORY.substitute(fn=fn, differentiable_outputs=outs)

    def emit_save_outputs():
        if is_out_fn:
            # out functions don't currently support differentiation
            return ''
        func = declaration['derivative']
        if func is not None:
            stmts = save_variables(func['saved_outputs'], True)
            if len(stmts) == 0:
                return ''
            return CONDITIONAL.substitute(cond='grad_fn', statements=stmts)
        return ''

    def emit_check_inplace():
        if not inplace:
            return []
        return ['check_inplace({});'.format(arg['name']) for arg in differentiable_outputs]

    def emit_increment_version():
        if not modifies_arguments:
            return []
        return ['increment_version({});'.format(arg['name']) for arg in differentiable_outputs]

    def check_record_function_input_type(simple_type):
        return simple_type in ['Tensor', 'Scalar']

    def record_function_input_names():
        return ', '.join([
            arg['name'] for arg in declaration['arguments']
            if check_record_function_input_type(arg['simple_type'])])

    env = {}
    combined = nested_dict(env, declaration)

    body = []
    if base_name not in DONT_PROFILE:
        input_names = record_function_input_names()
        body.append(
            RECORD_FUNCTION.substitute(combined, input_names=input_names))
    if strategy != 'use_type':
        body.extend(unpack_args(env, declaration))
    if requires_derivative:
        body.extend(emit_check_inplace())
        body.extend(setup_derivative(differentiable_inputs))
    body.append(declare_returned_variables())

    pre_record_trace, post_record_trace = format_trace(declaration)

    body.append(pre_record_trace)
    body.append(emit_call(env))
    if requires_derivative:
        # set_flags has to appear after version_counter, because rebase_history
        # requires that the counter is incremented before it is called
        body.extend(emit_increment_version())
        body.append(emit_history())
    # post_record_trace must appear before save_outputs so that saved outputs
    # have their tracing state saved (that is setup by recordTrace)
    body.append(post_record_trace)
    if requires_derivative:
        body.append(emit_save_outputs())
    if not returns_void:
        body.append('return {};'.format(get_return_value()))
    return body


def unpack_args(env, declaration):
    def requires_unpack(arg):
        return 'Tensor' in arg['dynamic_type']

    body = []
    unpacked_args = []
    unpacked_args_simple_type = {}
    for i, arg in enumerate(declaration['arguments']):
        if not requires_unpack(arg):
            unpacked_args.append(arg['name'])
            unpacked_args_simple_type[arg['name']] = arg['simple_type']
            continue

        dynamic_type = arg['dynamic_type']
        if 'TensorOptions' not in dynamic_type:
            is_nullable = arg.get('is_nullable', False)
            ref = (not is_nullable) and dynamic_type not in ['TensorList']
            suffix = '_opt' if is_nullable and dynamic_type != 'TensorList' else ''

            body.append(UNPACK_TENSOR.substitute(
                arg_name=arg['name'],
                arg_pos=i,
                suffix=suffix,
                ref='&' if ref else '',
            ))
        else:
            # Okay, we are abusing the definition of 'unpack' here a bit,
            # although it's still getting the non-variable from the variable
            # (in this case via TensorOptions rather than Variable/Tensor).
            body.append(UNPACK_OPTIONS.substitute(arg_name=arg['name']))

        unpacked_args.append(arg['name'] + '_')
        unpacked_args_simple_type[arg['name'] + '_'] = arg['simple_type']

    env['unpacked_args'] = unpacked_args
    env['unpacked_args_simple_type'] = unpacked_args_simple_type
    return body


def dispatch_strategy(declaration):
    """How are we going to call the underlying implementation of a
    declaration?  There are two strategies:

        - use_derived: we want to call the implementation on CPUDoubleType
          (or a similar, derived Type instance).  Because these derived
          instances deal in Tensors, not Variables (it's a completely different
          object, so it doesn't dispatch back to VariableType), code on
          this dispatch path needs to wrap/unwrap tensors.  If the
          derived implementation takes and returns tensors, the
          implementation is usually differentiable (although we also use
          the derived dispatch path for non-differentiable functions
          that we still want to dispatch on the derived Type instance;
          e.g., size())

        - use_type: we want to call the implementation on Type, because
          it is implemented concretely, and the functions it invokes will
          get dispatched back to VariableType (which will ensure that they
          are differentiable.)
    """
    if (declaration['abstract'] or declaration['requires_tensor'] or
            declaration['derivative'] is not None):
        # If the function is abstract (not implemented on at::Type), we must
        # call the implementation on the derived type with unpacked tensors.

        # If the function has a derivative specified and is concrete, we could
        # call either implementation. We prefer the calling the derived
        # type's implementation with unpacked tensors because it is more
        # performant in some cases: any internal calls to other ATen functions
        # won't have the history tracked.

        # If the function has a type dispatched argument (i.e. is a factory),
        # we prefer calling the derived type's implementation both because it is
        # more performant and to ensure factory functions return tensors with _version
        # of 0 (probably not strictly necessary, but nice to have to keeps versions simple
        # to understand.
        return 'use_derived'
    else:
        # If the function is concrete (we don't have to override it) and we
        # didn't declare it in derivatives.yaml, we'll assume that it is
        # actually implemented out of differentiable functions. (This
        # assumption might not hold, but then you'll see gradcheck fail.)
        return 'use_type'<|MERGE_RESOLUTION|>--- conflicted
+++ resolved
@@ -782,16 +782,8 @@
                 if not return_info['dynamic_type'] in ['Tensor', 'TensorList']:
                     raise RuntimeError("{} that return differentiable views can only return Tensor or Tensor[]".format(base_name))
                 # Only allow rebasing of the history if we return a single Tensor
-<<<<<<< HEAD
-                # Or if the function is marked as a pure view.
-                # Views created in NoGrad mode a **never** allowed to be modified inplace as there is no
-                # clear interpretation of what it should be doing so we explicitly forbid it.
                 allow_rebase_history = 'GradMode::is_enabled()'
-                if return_info['dynamic_type'] == 'TensorList' and base_name not in PURE_VIEW_FUNCTIONS:
-=======
-                allow_rebase_history = 'true'
                 if return_info['dynamic_type'] == 'TensorList':
->>>>>>> f3a581df
                     allow_rebase_history = 'false'
                 wrapped_call = ("as_differentiable_view(/* base */{}, /* output */ {}, "
                                 "/* allow_rebase_history */ {})").format(view_info, call, allow_rebase_history)
