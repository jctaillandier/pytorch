--- conflicted
+++ resolved
@@ -30,11 +30,7 @@
 # These functions are written manually in templates/VariableType.cpp
 MANUAL_IMPLEMENTATIONS = {
     'resize_', 'resize_as_', 'detach', 'detach_', 'copy_', 'backward',
-<<<<<<< HEAD
-    'set_data', 'data', 'is_leaf', 'output_nr', 'version', 'requires_grad_'
-=======
-    'set_data', 'data', 'is_leaf', 'output_nr', '_version'
->>>>>>> 31bf6796
+    'set_data', 'data', 'is_leaf', 'output_nr', '_version', 'requires_grad_'
 }
 
 # These functions we don't want to record for tracing, because we always want
